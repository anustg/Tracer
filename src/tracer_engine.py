--- conflicted
+++ resolved
@@ -57,19 +57,8 @@
             # Find the smallest parameter for each ray, and use that as the final one,
             # returns the indices.  If an entire column of the stack is N.inf (the ray misses
             # any surfaces), then delete that column
-<<<<<<< HEAD
-            hit = ~N.all(stack == N.inf, axis=0)
-            params_index = stack[:,N.where(hit)[0]].argmin(axis=0)
-
-            for obj in xrange(N.shape(stack)[0]):
-                obj_array = N.where(params_index == obj)
-                stack[obj][obj_array] = True
-                stack = (stack == True)
-        
-=======
             stack = ((stack == stack.min(axis=0)) & ~N.isinf(stack))
             
->>>>>>> 2a655cee
         return stack
     
     def ray_tracer(self, bundle, reps):
